import warnings
import ctypes as _ctypes
import ctypes.util as _ctypes_util

# Load mkl_spblas through the libmkl_rt common interface
_libmkl, _libmkl_loading_errors = None, []
try:
    so_file = _ctypes_util.find_library('mkl_rt')
    _libmkl = _ctypes.cdll.LoadLibrary(so_file)    
except (OSError, ImportError) as err:
    _libmkl_loading_errors.append(err)

if _libmkl._name is None:
    ierr_msg = "Unable to load the MKL libraries through libmkl_rt. Try setting $LD_LIBRARY_PATH."
    ierr_msg += "\n\t" + "\n\t".join(map(lambda x: str(x), _libmkl_loading_errors))
    raise ImportError(ierr_msg)

# Use mkl-service to check version if it's installed
# Since it's not on PyPi I don't want to make this an actual package dependency
# So without it just create mock functions and don't do version checking
try:
    from mkl import get_version, get_version_string
except ImportError:
    def get_version():
        return None

    def get_version_string():
        return None

if get_version() is not None and get_version()["MajorVersion"] < 2020:
    msg = "Loaded version of MKL is out of date: {v}".format(v=get_version_string())
    warnings.warn(msg)

import numpy as np
import scipy.sparse as _spsparse
from numpy.ctypeslib import ndpointer, as_array

NUMPY_FLOAT_DTYPES = [np.float32, np.float64]


class MKL:
    """ This class holds shared object references to C functions with arg and returntypes that can be adjusted"""

    MKL_INT = None
    MKL_INT_NUMPY = None

    # Import function for creating a MKL CSR object
    # https://software.intel.com/en-us/mkl-developer-reference-c-mkl-sparse-create-csr
    _mkl_sparse_d_create_csr = _libmkl.mkl_sparse_d_create_csr

    # Import function for creating a MKL CSR object
    # https://software.intel.com/en-us/mkl-developer-reference-c-mkl-sparse-create-csr
    _mkl_sparse_s_create_csr = _libmkl.mkl_sparse_s_create_csr

    # Import function for creating a MKL CSC object
    # https://software.intel.com/en-us/mkl-developer-reference-c-mkl-sparse-create-csc
    _mkl_sparse_d_create_csc = _libmkl.mkl_sparse_d_create_csc

    # Import function for creating a MKL CSC object
    # https://software.intel.com/en-us/mkl-developer-reference-c-mkl-sparse-create-csc
    _mkl_sparse_s_create_csc = _libmkl.mkl_sparse_s_create_csc

    # Export function for exporting a MKL CSR object
    # https://software.intel.com/en-us/mkl-developer-reference-c-mkl-sparse-export-csr
    _mkl_sparse_d_export_csr = _libmkl.mkl_sparse_d_export_csr

    # Export function for exporting a MKL CSR object
    # https://software.intel.com/en-us/mkl-developer-reference-c-mkl-sparse-export-csr
    _mkl_sparse_s_export_csr = _libmkl.mkl_sparse_s_export_csr

    # Export function for exporting a MKL CSC object
    # https://software.intel.com/en-us/mkl-developer-reference-c-mkl-sparse-export-csc
    _mkl_sparse_d_export_csc = _libmkl.mkl_sparse_d_export_csc

    # Export function for exporting a MKL CSC object
    # https://software.intel.com/en-us/mkl-developer-reference-c-mkl-sparse-export-csc
    _mkl_sparse_s_export_csc = _libmkl.mkl_sparse_s_export_csc

    # Import function for matmul
    # https://software.intel.com/en-us/mkl-developer-reference-c-mkl-sparse-spmm
    _mkl_sparse_spmm = _libmkl.mkl_sparse_spmm

    # Import function for cleaning up MKL objects
    # https://software.intel.com/en-us/mkl-developer-reference-c-mkl-sparse-destroy
    _mkl_sparse_destroy = _libmkl.mkl_sparse_destroy

    # Import function for ordering MKL objects
    # https://software.intel.com/en-us/mkl-developer-reference-c-mkl-sparse-order
    _mkl_sparse_order = _libmkl.mkl_sparse_order

    # Import function for coverting to CSR
    # https://software.intel.com/en-us/mkl-developer-reference-c-mkl-sparse-convert-csr
    _mkl_sparse_convert_csr = _libmkl.mkl_sparse_convert_csr

    # Import function for matmul single dense
    # https://software.intel.com/en-us/mkl-developer-reference-c-mkl-sparse-spmm
    _mkl_sparse_s_spmmd = _libmkl.mkl_sparse_s_spmmd

    # Import function for matmul double dense
    # https://software.intel.com/en-us/mkl-developer-reference-c-mkl-sparse-spmm
    _mkl_sparse_d_spmmd = _libmkl.mkl_sparse_d_spmmd

    # Import function for matmul single sparse*dense
    # https://software.intel.com/en-us/mkl-developer-reference-c-mkl-sparse-mm
    _mkl_sparse_s_mm = _libmkl.mkl_sparse_s_mm

    # Import function for matmul double sparse*dense
    # https://software.intel.com/en-us/mkl-developer-reference-c-mkl-sparse-mm
    _mkl_sparse_d_mm = _libmkl.mkl_sparse_d_mm

    # Import function for matmul single dense*dense
    # https://software.intel.com/en-us/mkl-developer-reference-c-cblas-gemm
    _cblas_sgemm = _libmkl.cblas_sgemm

    # Import function for matmul double dense*dense
    # https://software.intel.com/en-us/mkl-developer-reference-c-cblas-gemm
    _cblas_dgemm = _libmkl.cblas_dgemm

    # Import function for matrix * vector
    # https://software.intel.com/en-us/mkl-developer-reference-c-mkl-sparse-mv
    _mkl_sparse_s_mv = _libmkl.mkl_sparse_s_mv

    # Import function for matrix * vector
    # https://software.intel.com/en-us/mkl-developer-reference-c-mkl-sparse-mv
    _mkl_sparse_d_mv = _libmkl.mkl_sparse_d_mv

<<<<<<< HEAD
    # Import function for sparse gram matrix
    # https://software.intel.com/en-us/mkl-developer-reference-c-mkl-sparse-syrk
    _mkl_sparse_syrk = _libmkl.mkl_sparse_syrk

    # Import function for dense single gram matrix from sparse
    # https://software.intel.com/en-us/mkl-developer-reference-c-mkl-sparse-syrkd
    _mkl_sparse_s_syrkd = _libmkl.mkl_sparse_s_syrkd

    # Import function for dense double gram matrix from sparse
    # https://software.intel.com/en-us/mkl-developer-reference-c-mkl-sparse-syrkd
    _mkl_sparse_d_syrkd = _libmkl.mkl_sparse_d_syrkd

    # Import function for dense single gram matrix
    # https://software.intel.com/en-us/mkl-developer-reference-c-cblas-syrk
    _cblas_ssyrk = _libmkl.cblas_ssyrk

    # Import function for dense double gram matrix
    # https://software.intel.com/en-us/mkl-developer-reference-c-cblas-syrk
    _cblas_dsyrk = _libmkl.cblas_dsyrk
=======
    # Import function for QR solver - reorder
    # https://software.intel.com/en-us/mkl-developer-reference-c-mkl-sparse-qr-reorder
    _mkl_sparse_qr_reorder = _libmkl.mkl_sparse_qr_reorder

    # Import function for QR solver - factorize
    # https://software.intel.com/en-us/mkl-developer-reference-c-mkl-sparse-qr-factorize
    _mkl_sparse_d_qr_factorize = _libmkl.mkl_sparse_d_qr_factorize

    # Import function for QR solver - factorize
    # https://software.intel.com/en-us/mkl-developer-reference-c-mkl-sparse-qr-factorize
    _mkl_sparse_s_qr_factorize = _libmkl.mkl_sparse_s_qr_factorize

    # Import function for QR solver - solve
    # https://software.intel.com/en-us/mkl-developer-reference-c-mkl-sparse-qr-solve
    _mkl_sparse_d_qr_solve = _libmkl.mkl_sparse_d_qr_solve

    # Import function for QR solver - solve
    # https://software.intel.com/en-us/mkl-developer-reference-c-mkl-sparse-qr-solve
    _mkl_sparse_s_qr_solve = _libmkl.mkl_sparse_s_qr_solve
>>>>>>> bd96bb05

    @classmethod
    def _set_int_type(cls, c_type, np_type):
        cls.MKL_INT = c_type
        cls.MKL_INT_NUMPY = np_type

        cls._mkl_sparse_d_create_csr.argtypes = cls._mkl_sparse_create_argtypes(_ctypes.c_double)
        cls._mkl_sparse_d_create_csr.restypes = _ctypes.c_int

        cls._mkl_sparse_s_create_csr.argtypes = cls._mkl_sparse_create_argtypes(_ctypes.c_float)
        cls._mkl_sparse_s_create_csr.restypes = _ctypes.c_int

        cls._mkl_sparse_d_create_csc.argtypes = cls._mkl_sparse_create_argtypes(_ctypes.c_double)
        cls._mkl_sparse_d_create_csc.restypes = _ctypes.c_int

        cls._mkl_sparse_s_create_csc.argtypes = cls._mkl_sparse_create_argtypes(_ctypes.c_float)
        cls._mkl_sparse_s_create_csc.restypes = _ctypes.c_int

        cls._mkl_sparse_d_export_csr.argtypes = cls._mkl_export_create_argtypes(_ctypes.c_double)
        cls._mkl_sparse_d_export_csr.restypes = _ctypes.c_int

        cls._mkl_sparse_s_export_csr.argtypes = cls._mkl_export_create_argtypes(_ctypes.c_float)
        cls._mkl_sparse_s_export_csr.restypes = _ctypes.c_int

        cls._mkl_sparse_d_export_csc.argtypes = cls._mkl_export_create_argtypes(_ctypes.c_double)
        cls._mkl_sparse_d_export_csc.restypes = _ctypes.c_int

        cls._mkl_sparse_s_export_csr.argtypes = cls._mkl_export_create_argtypes(_ctypes.c_float)
        cls._mkl_sparse_s_export_csr.restypes = _ctypes.c_int

        cls._mkl_sparse_spmm.argtypes = [_ctypes.c_int,
                                         sparse_matrix_t,
                                         sparse_matrix_t,
                                         _ctypes.POINTER(sparse_matrix_t)]
        cls._mkl_sparse_spmm.restypes = _ctypes.c_int

        cls._mkl_sparse_s_spmmd.argtypes = cls._mkl_sparse_spmmd_argtypes(_ctypes.c_float)
        cls._mkl_sparse_s_spmmd.restypes = _ctypes.c_int

        cls._mkl_sparse_d_spmmd.argtypes = cls._mkl_sparse_spmmd_argtypes(_ctypes.c_double)
        cls._mkl_sparse_d_spmmd.restypes = _ctypes.c_int

        cls._mkl_sparse_s_mm.argtypes = cls._mkl_sparse_mm_argtypes(_ctypes.c_float)
        cls._mkl_sparse_s_mm.restypes = _ctypes.c_int

        cls._mkl_sparse_d_mm.argtypes = cls._mkl_sparse_mm_argtypes(_ctypes.c_double)
        cls._mkl_sparse_d_mm.restypes = _ctypes.c_int

        cls._cblas_sgemm.argtypes = cls._cblas_gemm_argtypes(_ctypes.c_float)
        cls._cblas_sgemm.restypes = None

        cls._cblas_dgemm.argtypes = cls._cblas_gemm_argtypes(_ctypes.c_double)
        cls._cblas_dgemm.restypes = None

        cls._mkl_sparse_destroy.argtypes = [sparse_matrix_t]
        cls._mkl_sparse_destroy.restypes = _ctypes.c_int

        cls._mkl_sparse_order.argtypes = [sparse_matrix_t]
        cls._mkl_sparse_order.restypes = _ctypes.c_int

        cls._mkl_sparse_s_mv.argtypes = cls._mkl_sparse_mv_argtypes(_ctypes.c_float)
        cls._mkl_sparse_s_mv.restypes = _ctypes.c_int

        cls._mkl_sparse_d_mv.argtypes = cls._mkl_sparse_mv_argtypes(_ctypes.c_double)
        cls._mkl_sparse_d_mv.restypes = _ctypes.c_int

<<<<<<< HEAD
        cls._mkl_sparse_syrk.argtypes = [_ctypes.c_int,
                                         sparse_matrix_t,
                                         _ctypes.POINTER(sparse_matrix_t)]
        cls._mkl_sparse_syrk.restypes = _ctypes.c_int

        cls._mkl_sparse_s_syrkd.argtypes = cls._mkl_sparse_syrkd_argtypes(_ctypes.c_float)
        cls._mkl_sparse_s_syrkd.restypes = _ctypes.c_int

        cls._mkl_sparse_d_syrkd.argtypes = cls._mkl_sparse_syrkd_argtypes(_ctypes.c_double)
        cls._mkl_sparse_d_syrkd.restypes = _ctypes.c_int

        cls._cblas_ssyrk.argtypes = cls._cblas_syrk_argtypes(_ctypes.c_float)
        cls._cblas_ssyrk.restypes = None

        cls._cblas_dsyrk.argtypes = cls._cblas_syrk_argtypes(_ctypes.c_double)
        cls._cblas_dsyrk.restypes = None
=======
        cls._mkl_sparse_qr_reorder.argtypes = [sparse_matrix_t, matrix_descr]
        cls._mkl_sparse_qr_reorder.restypes = _ctypes.c_int

        cls._mkl_sparse_d_qr_factorize.argtypes = [sparse_matrix_t, _ctypes.POINTER(_ctypes.c_double)]
        cls._mkl_sparse_d_qr_factorize.restypes = _ctypes.c_int

        cls._mkl_sparse_s_qr_factorize.argtypes = [sparse_matrix_t, _ctypes.POINTER(_ctypes.c_float)]
        cls._mkl_sparse_s_qr_factorize.restypes = _ctypes.c_int

        cls._mkl_sparse_d_qr_solve.argtypes = cls._mkl_sparse_qr_solve(_ctypes.c_double)
        cls._mkl_sparse_d_qr_solve.restypes = _ctypes.c_int

        cls._mkl_sparse_s_qr_solve.argtypes = cls._mkl_sparse_qr_solve(_ctypes.c_float)
        cls._mkl_sparse_s_qr_solve.restypes = _ctypes.c_int
>>>>>>> bd96bb05

    def __init__(self):
        raise NotImplementedError("This class is not intended to be instanced")

    """ The following methods return the argtype lists for each MKL function that has s and d variants"""

    @staticmethod
    def _mkl_sparse_create_argtypes(prec_type):
        return [_ctypes.POINTER(sparse_matrix_t),
                _ctypes.c_int,
                MKL.MKL_INT,
                MKL.MKL_INT,
                ndpointer(dtype=MKL.MKL_INT, ndim=1, flags='C_CONTIGUOUS'),
                ndpointer(dtype=MKL.MKL_INT, ndim=1, flags='C_CONTIGUOUS'),
                ndpointer(dtype=MKL.MKL_INT, ndim=1, flags='C_CONTIGUOUS'),
                ndpointer(dtype=prec_type, ndim=1, flags='C_CONTIGUOUS')]

    @staticmethod
    def _mkl_export_create_argtypes(prec_type):
        return [sparse_matrix_t,
                _ctypes.POINTER(_ctypes.c_int),
                _ctypes.POINTER(MKL.MKL_INT),
                _ctypes.POINTER(MKL.MKL_INT),
                _ctypes.POINTER(_ctypes.POINTER(MKL.MKL_INT)),
                _ctypes.POINTER(_ctypes.POINTER(MKL.MKL_INT)),
                _ctypes.POINTER(_ctypes.POINTER(MKL.MKL_INT)),
                _ctypes.POINTER(_ctypes.POINTER(prec_type))]


    @staticmethod
    def _cblas_gemm_argtypes(prec_type):
        return [_ctypes.c_int,
                _ctypes.c_int,
                _ctypes.c_int,
                MKL.MKL_INT,
                MKL.MKL_INT,
                MKL.MKL_INT,
                prec_type,
                ndpointer(dtype=prec_type, ndim=2),
                MKL.MKL_INT,
                ndpointer(dtype=prec_type, ndim=2),
                MKL.MKL_INT,
                prec_type,
                _ctypes.POINTER(prec_type),
                MKL.MKL_INT]

    @staticmethod
    def _mkl_sparse_spmmd_argtypes(prec_type):
        return [_ctypes.c_int,
                sparse_matrix_t,
                sparse_matrix_t,
                _ctypes.c_int,
                _ctypes.POINTER(prec_type), MKL.MKL_INT]

    @staticmethod
    def _mkl_sparse_mm_argtypes(prec_type):
        return [_ctypes.c_int,
                prec_type,
                sparse_matrix_t,
                matrix_descr,
                _ctypes.c_int,
                ndpointer(dtype=prec_type, ndim=2),
                MKL.MKL_INT,
                MKL.MKL_INT,
                prec_type,
                _ctypes.POINTER(prec_type),
                MKL.MKL_INT]

    @staticmethod
    def _mkl_sparse_mv_argtypes(prec_type):
        return [_ctypes.c_int,
                prec_type,
                sparse_matrix_t,
                matrix_descr,
                ndpointer(dtype=prec_type, ndim=1),
                prec_type,
                _ctypes.POINTER(prec_type)]

    @staticmethod
<<<<<<< HEAD
    def _mkl_sparse_syrkd_argtypes(prec_type):
        return [_ctypes.c_int,
                sparse_matrix_t,
                prec_type,
                prec_type,
                _ctypes.POINTER(prec_type),
                _ctypes.c_int,
                MKL.MKL_INT]

    @staticmethod
    def _cblas_syrk_argtypes(prec_type):
        return [_ctypes.c_int,
                _ctypes.c_int,
                _ctypes.c_int,
                MKL.MKL_INT,
                MKL.MKL_INT,
                prec_type,
                ndpointer(dtype=prec_type, ndim=2),
                MKL.MKL_INT,
                prec_type,
                _ctypes.POINTER(prec_type),
=======
    def _mkl_sparse_qr_solve(prec_type):
        return [_ctypes.c_int,
                sparse_matrix_t,
                _ctypes.POINTER(prec_type),
                _ctypes.c_int,
                MKL.MKL_INT,
                _ctypes.POINTER(prec_type),
                MKL.MKL_INT,
                ndpointer(dtype=prec_type, ndim=2),
>>>>>>> bd96bb05
                MKL.MKL_INT]


# Construct opaque struct & type
class _sparse_matrix(_ctypes.Structure):
    pass


sparse_matrix_t = _ctypes.POINTER(_sparse_matrix)


# Matrix description struct
class matrix_descr(_ctypes.Structure):
    _fields_ = [("sparse_matrix_type_t", _ctypes.c_int),
                ("sparse_fill_mode_t", _ctypes.c_int),
                ("sparse_diag_type_t", _ctypes.c_int)]

    def __init__(self, sparse_matrix_type_t=20, sparse_fill_mode_t=0, sparse_diag_type_t=0):
        super(matrix_descr, self).__init__(sparse_matrix_type_t, sparse_fill_mode_t, sparse_diag_type_t)


# Define standard return codes
RETURN_CODES = {0: "SPARSE_STATUS_SUCCESS",
                1: "SPARSE_STATUS_NOT_INITIALIZED",
                2: "SPARSE_STATUS_ALLOC_FAILED",
                3: "SPARSE_STATUS_INVALID_VALUE",
                4: "SPARSE_STATUS_EXECUTION_FAILED",
                5: "SPARSE_STATUS_INTERNAL_ERROR",
                6: "SPARSE_STATUS_NOT_SUPPORTED"}

# Define order codes
LAYOUT_CODE_C = 101
LAYOUT_CODE_F = 102

# Define transpose codes
SPARSE_OPERATION_NON_TRANSPOSE = 10
SPARSE_OPERATION_TRANSPOSE = 11


def _check_scipy_index_typing(sparse_matrix):
    """
    Ensure that the sparse matrix indicies are in the correct integer type

    :param sparse_matrix: Scipy matrix in CSC or CSR format
    :type sparse_matrix: scipy.sparse.spmatrix
    """

    int_max = np.iinfo(MKL.MKL_INT_NUMPY).max
    if (sparse_matrix.nnz > int_max) or (max(sparse_matrix.shape) > int_max):
        msg = "MKL interface is {t} and cannot hold matrix {m}".format(m=repr(sparse_matrix), t=MKL.MKL_INT_NUMPY)
        raise ValueError(msg)

    # Cast indexes to MKL_INT type
    if sparse_matrix.indptr.dtype != MKL.MKL_INT_NUMPY:
        sparse_matrix.indptr = sparse_matrix.indptr.astype(MKL.MKL_INT_NUMPY)
    if sparse_matrix.indices.dtype != MKL.MKL_INT_NUMPY:
        sparse_matrix.indices = sparse_matrix.indices.astype(MKL.MKL_INT_NUMPY)


def _get_numpy_layout(numpy_arr):
    """
    Get the array layout code for a dense array in C or F order.
    Raises a ValueError if the array is not contiguous.

    :param numpy_arr: Numpy dense array
    :type numpy_arr: np.ndarray
    :return: The layout code for MKL and the leading dimension
    :rtype: int, int
    """

    if numpy_arr.flags.c_contiguous:
        return LAYOUT_CODE_C, numpy_arr.shape[1]
    elif numpy_arr.flags.f_contiguous:
        return LAYOUT_CODE_F, numpy_arr.shape[0]
    elif not numpy_arr.flags.contiguous:
        raise ValueError("Array is not contiguous")
    else:
        raise ValueError("Array layout check has failed for unknown reason")


def _create_mkl_sparse(matrix):
    """
    Create MKL internal representation

    :param matrix: Sparse data in CSR or CSC format
    :type matrix: scipy.sparse.spmatrix

    :return ref, double_precision: Handle for the MKL internal representation and boolean for double precision
    :rtype: sparse_matrix_t, float
    """

    # Figure out which dtype for data
    if matrix.dtype == np.float32:
        double_precision = False
    elif matrix.dtype == np.float64:
        double_precision = True
    else:
        raise ValueError("Only float32 or float64 dtypes are supported")

    # Figure out which matrix creation function to use
    if _spsparse.isspmatrix_csr(matrix):
        assert matrix.indptr.shape[0] == matrix.shape[0] + 1
        handle_func = MKL._mkl_sparse_d_create_csr if double_precision else MKL._mkl_sparse_s_create_csr
    elif _spsparse.isspmatrix_csc(matrix):
        assert matrix.indptr.shape[0] == matrix.shape[1] + 1
        handle_func = MKL._mkl_sparse_d_create_csc if double_precision else MKL._mkl_sparse_s_create_csc
    else:
        raise ValueError("Matrix is not CSC or CSR")

    # Make sure indices are of the correct integer type
    _check_scipy_index_typing(matrix)
    assert matrix.data.shape[0] == matrix.indices.shape[0]

    return _pass_mkl_handle(matrix, handle_func), double_precision


def _pass_mkl_handle(data, handle_func):
    """
    Create MKL internal representation

    :param data: Sparse data
    :type data: scipy.sparse.spmatrix
    :return ref: Handle for the MKL internal representation
    :rtype: sparse_matrix_t
    """

    # Create a pointer for the output matrix
    ref = sparse_matrix_t()

    # Load into a MKL data structure and check return
    ret_val = handle_func(_ctypes.byref(ref),
                          _ctypes.c_int(0),
                          MKL.MKL_INT(data.shape[0]),
                          MKL.MKL_INT(data.shape[1]),
                          data.indptr[0:-1],
                          data.indptr[1:],
                          data.indices,
                          data.data)

    # Check return
    if ret_val != 0:
        err_msg = "{fn} returned {v} ({e})".format(fn=handle_func.__name__, v=ret_val, e=RETURN_CODES[ret_val])
        raise ValueError(err_msg)

    return ref


def _export_mkl(csr_mkl_handle, double_precision, output_type="csr"):
    """
    Export a MKL sparse handle

    :param csr_mkl_handle: Handle for the MKL internal representation
    :type csr_mkl_handle: sparse_matrix_t
    :param double_precision: Use float64 if True, float32 if False. This MUST match the underlying float type - this
        defines a memory view, it does not cast.
    :type double_precision: bool
    :param output_type: The structure of the MKL handle (and therefore the type of scipy sparse to create)
    :type output_type: str

    :return: Sparse matrix in scipy format
    :rtype: scipy.spmatrix
    """

    # Create the pointers for the output data
    indptrb = _ctypes.POINTER(MKL.MKL_INT)()
    indptren = _ctypes.POINTER(MKL.MKL_INT)()
    indices = _ctypes.POINTER(MKL.MKL_INT)()

    ordering = _ctypes.c_int()
    nrows = MKL.MKL_INT()
    ncols = MKL.MKL_INT()

    output_type = output_type.lower()

    if output_type == "csr":
        out_func = MKL._mkl_sparse_d_export_csr if double_precision else MKL._mkl_sparse_s_export_csr
        sp_matrix_constructor = _spsparse.csr_matrix
    elif output_type == "csc":
        out_func = MKL._mkl_sparse_d_export_csc if double_precision else MKL._mkl_sparse_s_export_csc
        sp_matrix_constructor = _spsparse.csc_matrix
    else:
        raise ValueError("Only CSR and CSC output types are supported")

    if double_precision:
        data = _ctypes.POINTER(_ctypes.c_double)()
        final_dtype = np.float64
    else:
        data = _ctypes.POINTER(_ctypes.c_float)()
        final_dtype = np.float32

    ret_val = out_func(csr_mkl_handle,
                       _ctypes.byref(ordering),
                       _ctypes.byref(nrows),
                       _ctypes.byref(ncols),
                       _ctypes.byref(indptrb),
                       _ctypes.byref(indptren),
                       _ctypes.byref(indices),
                       _ctypes.byref(data))

    # Check return
    if ret_val != 0:
        err_msg = "{fn} returned {v} ({e})".format(fn=out_func.__name__, v=ret_val, e=RETURN_CODES[ret_val])
        raise ValueError(err_msg)

    # Check ordering
    if ordering.value != 0:
        raise ValueError("1-indexing (F-style) is not supported")

    # Get matrix dims
    ncols = ncols.value
    nrows = nrows.value

    # If any axis is 0 return an empty matrix
    if nrows == 0 or ncols == 0:
        return sp_matrix_constructor((nrows, ncols), dtype=final_dtype)

    # Get the index dimension
    index_dim = nrows if output_type == "csr" else ncols

    # Construct a numpy array and add 0 to first position for scipy.sparse's 3-array indexing
    indptrb = as_array(indptrb, shape=(index_dim,))
    indptren = as_array(indptren, shape=(index_dim,))

    indptren = np.insert(indptren, 0, indptrb[0])
    nnz = indptren[-1] - indptrb[0]

    # If there are no non-zeros, return an empty matrix
    # If the number of non-zeros is insane, raise a ValueError
    if nnz == 0:
        return sp_matrix_constructor((nrows, ncols), dtype=final_dtype)
    elif nnz < 0 or nnz > ncols * nrows:
        raise ValueError("Matrix ({m} x {n}) is attempting to index {z} elements".format(m=nrows, n=ncols, z=nnz))

    # Construct numpy arrays from data pointer and from indicies pointer
    data = np.array(as_array(data, shape=(nnz,)), copy=True)
    indices = np.array(as_array(indices, shape=(nnz,)), copy=True)

    # Pack and return the matrix
    return sp_matrix_constructor((data, indices, indptren), shape=(nrows, ncols))


def _destroy_mkl_handle(ref_handle):
    """
    Deallocate a MKL sparse handle

    :param ref_handle:
    :type ref_handle: sparse_matrix_t
    """

    ret_val = MKL._mkl_sparse_destroy(ref_handle)

    if ret_val != 0:
        raise ValueError("mkl_sparse_destroy returned {v} ({e})".format(v=ret_val, e=RETURN_CODES[ret_val]))


def _order_mkl_handle(ref_handle):
    """
    Reorder indexes in a MKL sparse handle

    :param ref_handle:
    :type ref_handle: sparse_matrix_t
    """

    ret_val = MKL._mkl_sparse_order(ref_handle)

    if ret_val != 0:
        raise ValueError("mkl_sparse_order returned {v} ({e})".format(v=ret_val, e=RETURN_CODES[ret_val]))


def _convert_to_csr(ref_handle, destroy_original=False):
    """
    Convert a MKL sparse handle to CSR format

    :param ref_handle:
    :type ref_handle: sparse_matrix_t
    :return:
    """

    csr_ref = sparse_matrix_t()
    ret_val = MKL._mkl_sparse_convert_csr(ref_handle, _ctypes.c_int(10), _ctypes.byref(csr_ref))

    if ret_val != 0:
        try:
            _destroy_mkl_handle(csr_ref)
        except ValueError:
            pass

        raise ValueError("mkl_sparse_convert_csr returned {v} ({e})".format(v=ret_val, e=RETURN_CODES[ret_val]))

    if destroy_original:
        _destroy_mkl_handle(ref_handle)

    return csr_ref


def _sanity_check(matrix_a, matrix_b, allow_vector=False):
    """
    Check matrix dimensions
    :param matrix_a: sp.sparse or numpy array
    :param matrix_b: sp.sparse or numpy array
    """

    a_2d, b_2d = matrix_a.ndim == 2, matrix_b.ndim == 2
    a_vec, b_vec = _is_dense_vector(matrix_a), _is_dense_vector(matrix_b)

    # Check to make sure that both matrices are 2-d
    if not allow_vector and (not a_2d or not b_2d):
        err_msg = "Matrices must be 2d: {m1} * {m2} is not valid".format(m1=matrix_a.shape, m2=matrix_b.shape)
        raise ValueError(err_msg)

    invalid_ndims = not (a_2d or a_vec) or not (b_2d, b_vec)
    invalid_align = (matrix_a.shape[1] if not matrix_a.ndim == 1 else matrix_a.shape[0]) != matrix_b.shape[0]

    # Check to make sure that this multiplication can work
    if invalid_align or invalid_ndims:
        err_msg = "Matrix alignment error: {m1} * {m2} is not valid".format(m1=matrix_a.shape, m2=matrix_b.shape)
        raise ValueError(err_msg)


def _cast_to_float64(matrix):
    """ Make a copy of the array as double precision floats or return the reference if it already is"""
    return matrix.astype(np.float64) if matrix.dtype != np.float64 else matrix


def _type_check(matrix_a, matrix_b=None, cast=False, dprint=print):
    """
    Make sure that both matrices are single precision floats or both are double precision floats
    If not, convert to double precision floats if cast is True, or raise an error if cast is False
    """

    if matrix_b is None and matrix_a.dtype in NUMPY_FLOAT_DTYPES:
        return matrix_a
    elif matrix_b is None and cast:
        return _cast_to_float64(matrix_a)
    elif matrix_b is None:
        err_msg = "Matrix data type must be float32 or float64; {a} provided".format(a=matrix_a.dtype)
        raise ValueError(err_msg)

    # Check dtypes
    if matrix_a.dtype == np.float32 and matrix_b.dtype == np.float32:
        return matrix_a, matrix_b

    elif matrix_a.dtype == np.float64 and matrix_b.dtype == np.float64:
        return matrix_a, matrix_b

    elif (matrix_a.dtype != np.float64 or matrix_b.dtype != np.float64) and cast:
        dprint("Recasting matrix data types {a} and {b} to np.float64".format(a=matrix_a.dtype,
                                                                              b=matrix_b.dtype))
        return _cast_to_float64(matrix_a), _cast_to_float64(matrix_b)

    elif matrix_a.dtype != np.float64 or matrix_b.dtype != np.float64:
        err_msg = "Matrix data types must be in concordance; {a} and {b} provided".format(a=matrix_a.dtype,
                                                                                          b=matrix_b.dtype)
        raise ValueError(err_msg)


def _is_dense_vector(m_or_v):
    return not _spsparse.issparse(m_or_v) and ((m_or_v.ndim == 1) or ((m_or_v.ndim == 2) and min(m_or_v.shape) == 1))


def _empty_output_check(matrix_a, matrix_b):
    """Check for trivial cases where an empty array should be produced"""

    # One dimension is zero
    if min([*matrix_a.shape, *matrix_b.shape]) == 0:
        return True

    # The sparse array is empty
    elif _spsparse.issparse(matrix_a) and min(matrix_a.data.shape[0], matrix_a.indices.shape[0]) == 0:
        return True
    elif _spsparse.issparse(matrix_b) and min(matrix_b.data.shape[0], matrix_b.indices.shape[0]) == 0:
        return True

    # Neither trivial condition
    else:
        return False


def _validate_dtype():
    """
    Test to make sure that this library works by creating a random sparse array in CSC format,
    then converting it to CSR format and making sure is has not raised an exception.

    """

    test_array = _spsparse.random(5, 5, density=0.5, format="csc", dtype=np.float32, random_state=50)
    test_comparison = test_array.A

    csc_ref, precision_flag = _create_mkl_sparse(test_array)

    try:
        csr_ref = _convert_to_csr(csc_ref)
        final_array = _export_mkl(csr_ref, precision_flag)
        if not np.allclose(test_comparison, final_array.A):
            raise ValueError("Match failed after matrix conversion")
        _destroy_mkl_handle(csr_ref)
    finally:
        _destroy_mkl_handle(csc_ref)


# Define dtypes empirically
# Basically just try with int64s and if that doesn't work try with int32s
# There's a way to do this with intel's mkl helper package but I don't want to add the dependency
if MKL.MKL_INT is None:

    MKL._set_int_type(_ctypes.c_longlong, np.int64)

    try:
        _validate_dtype()
    except ValueError as err:

        MKL._set_int_type(_ctypes.c_int, np.int32)

        try:
            _validate_dtype()
        except ValueError:
            raise ImportError("Unable to set MKL numeric type")<|MERGE_RESOLUTION|>--- conflicted
+++ resolved
@@ -124,7 +124,6 @@
     # https://software.intel.com/en-us/mkl-developer-reference-c-mkl-sparse-mv
     _mkl_sparse_d_mv = _libmkl.mkl_sparse_d_mv
 
-<<<<<<< HEAD
     # Import function for sparse gram matrix
     # https://software.intel.com/en-us/mkl-developer-reference-c-mkl-sparse-syrk
     _mkl_sparse_syrk = _libmkl.mkl_sparse_syrk
@@ -144,7 +143,7 @@
     # Import function for dense double gram matrix
     # https://software.intel.com/en-us/mkl-developer-reference-c-cblas-syrk
     _cblas_dsyrk = _libmkl.cblas_dsyrk
-=======
+
     # Import function for QR solver - reorder
     # https://software.intel.com/en-us/mkl-developer-reference-c-mkl-sparse-qr-reorder
     _mkl_sparse_qr_reorder = _libmkl.mkl_sparse_qr_reorder
@@ -164,7 +163,6 @@
     # Import function for QR solver - solve
     # https://software.intel.com/en-us/mkl-developer-reference-c-mkl-sparse-qr-solve
     _mkl_sparse_s_qr_solve = _libmkl.mkl_sparse_s_qr_solve
->>>>>>> bd96bb05
 
     @classmethod
     def _set_int_type(cls, c_type, np_type):
@@ -231,7 +229,6 @@
         cls._mkl_sparse_d_mv.argtypes = cls._mkl_sparse_mv_argtypes(_ctypes.c_double)
         cls._mkl_sparse_d_mv.restypes = _ctypes.c_int
 
-<<<<<<< HEAD
         cls._mkl_sparse_syrk.argtypes = [_ctypes.c_int,
                                          sparse_matrix_t,
                                          _ctypes.POINTER(sparse_matrix_t)]
@@ -248,7 +245,7 @@
 
         cls._cblas_dsyrk.argtypes = cls._cblas_syrk_argtypes(_ctypes.c_double)
         cls._cblas_dsyrk.restypes = None
-=======
+
         cls._mkl_sparse_qr_reorder.argtypes = [sparse_matrix_t, matrix_descr]
         cls._mkl_sparse_qr_reorder.restypes = _ctypes.c_int
 
@@ -263,7 +260,6 @@
 
         cls._mkl_sparse_s_qr_solve.argtypes = cls._mkl_sparse_qr_solve(_ctypes.c_float)
         cls._mkl_sparse_s_qr_solve.restypes = _ctypes.c_int
->>>>>>> bd96bb05
 
     def __init__(self):
         raise NotImplementedError("This class is not intended to be instanced")
@@ -343,7 +339,6 @@
                 _ctypes.POINTER(prec_type)]
 
     @staticmethod
-<<<<<<< HEAD
     def _mkl_sparse_syrkd_argtypes(prec_type):
         return [_ctypes.c_int,
                 sparse_matrix_t,
@@ -365,7 +360,9 @@
                 MKL.MKL_INT,
                 prec_type,
                 _ctypes.POINTER(prec_type),
-=======
+                MKL.MKL_INT]
+      
+    @staticmethod
     def _mkl_sparse_qr_solve(prec_type):
         return [_ctypes.c_int,
                 sparse_matrix_t,
@@ -375,7 +372,6 @@
                 _ctypes.POINTER(prec_type),
                 MKL.MKL_INT,
                 ndpointer(dtype=prec_type, ndim=2),
->>>>>>> bd96bb05
                 MKL.MKL_INT]
 
 
